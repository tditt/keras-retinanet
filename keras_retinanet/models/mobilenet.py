"""
Copyright 2017-2018 lvaleriu (https://github.com/lvaleriu/)

Licensed under the Apache License, Version 2.0 (the "License");
you may not use this file except in compliance with the License.
You may obtain a copy of the License at

    http://www.apache.org/licenses/LICENSE-2.0

Unless required by applicable law or agreed to in writing, software
distributed under the License is distributed on an "AS IS" BASIS,
WITHOUT WARRANTIES OR CONDITIONS OF ANY KIND, either express or implied.
See the License for the specific language governing permissions and
limitations under the License.
"""

import keras
from keras.applications.mobilenet import MobileNet, BASE_WEIGHT_PATH, get_file, relu6, DepthwiseConv2D

from ..models import retinanet

mobile_net_custom_objects = {
    'relu6': relu6,
    'DepthwiseConv2D': DepthwiseConv2D
}

custom_objects = retinanet.custom_objects.copy()
custom_objects.update(mobile_net_custom_objects)

allowed_backbones = ['mobilenet128', 'mobilenet160', 'mobilenet192', 'mobilenet224']


def download_imagenet(backbone):
    """ Download pre-trained weights for the specified backbone name. This name is in the format
        mobilenet{rows}_{alpha} where rows is the imagenet shape dimension and 'alpha' controls
        the width of the network.
        For more info check the explanation from the keras mobilenet script itself
    # Arguments
        backbone    : Backbone name.
    """

    alpha = float(backbone.split('_')[1])
    rows = int(backbone.split('_')[0].replace('mobilenet', ''))

    # load weights
    if keras.backend.image_data_format() == 'channels_first':
        raise ValueError('Weights for "channels_last" format '
                         'are not available.')
    if alpha == 1.0:
        alpha_text = '1_0'
    elif alpha == 0.75:
        alpha_text = '7_5'
    elif alpha == 0.50:
        alpha_text = '5_0'
    else:
        alpha_text = '2_5'

    model_name = 'mobilenet_{}_{}_tf_no_top.h5'.format(alpha_text, rows)
    weights_url = BASE_WEIGHT_PATH + model_name
    weights_path = get_file(model_name, weights_url, cache_subdir='models')

    return weights_path


def validate_backbone(backbone):
    """ Validate the backbone choice.
    # Arguments
        backbone    : Backbone name.
    """

    backbone = backbone.split('_')[0]

    if backbone not in allowed_backbones:
        raise ValueError('Backbone (\'{}\') not in allowed backbones ({}).'.format(backbone, allowed_backbones))


def mobilenet_retinanet(num_classes, backbone='mobilenet224_1.0', inputs=None, modifier=None, **kwargs):
    alpha = float(backbone.split('_')[1])

    # choose default input
    if inputs is None:
        inputs = keras.layers.Input((None, None, 3))

    mobilenet = MobileNet(input_tensor=inputs, alpha=alpha, include_top=False, pooling=None, weights=None)

<<<<<<< HEAD
=======
    # get last layer from each depthwise convolution blocks 3, 5, 11 and 13
    outputs = [mobilenet.get_layer(name='conv_pw_{}_relu'.format(i)).output for i in [3, 5, 11, 13]]

    # create the mobilenet backbone
    mobilenet = keras.models.Model(inputs=inputs, outputs=outputs, name=mobilenet.name)

    # invoke modifier if given
    if modifier:
        mobilenet = modifier(mobilenet)

>>>>>>> d4acfb4a
    # create the full model
    layer_names = ['conv_pw_5_relu', 'conv_pw_11_relu', 'conv_pw_13_relu']
    layer_outputs = [mobilenet.get_layer(name).output for name in layer_names]
    model = retinanet.retinanet_bbox(inputs=inputs, num_classes=num_classes,
                                     backbone_layers=layer_outputs, **kwargs)

    return model<|MERGE_RESOLUTION|>--- conflicted
+++ resolved
@@ -83,19 +83,10 @@
 
     mobilenet = MobileNet(input_tensor=inputs, alpha=alpha, include_top=False, pooling=None, weights=None)
 
-<<<<<<< HEAD
-=======
-    # get last layer from each depthwise convolution blocks 3, 5, 11 and 13
-    outputs = [mobilenet.get_layer(name='conv_pw_{}_relu'.format(i)).output for i in [3, 5, 11, 13]]
-
-    # create the mobilenet backbone
-    mobilenet = keras.models.Model(inputs=inputs, outputs=outputs, name=mobilenet.name)
-
     # invoke modifier if given
     if modifier:
         mobilenet = modifier(mobilenet)
 
->>>>>>> d4acfb4a
     # create the full model
     layer_names = ['conv_pw_5_relu', 'conv_pw_11_relu', 'conv_pw_13_relu']
     layer_outputs = [mobilenet.get_layer(name).output for name in layer_names]
